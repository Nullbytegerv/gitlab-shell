require 'json'

require_relative 'errors'
require_relative 'gitlab_logger'
require_relative 'gitlab_access'
require_relative 'gitlab_lfs_authentication'
require_relative 'http_helper'
require_relative 'action'

class GitlabNet
  include HTTPHelper

  CHECK_TIMEOUT = 5
  GL_PROTOCOL = 'ssh'.freeze
  API_INACCESSIBLE_ERROR = 'API is not accessible'.freeze

<<<<<<< HEAD
  def check_access(cmd, gl_repository, repo, actor, changes, protocol = GL_PROTOCOL, env: {})
=======
  def check_access(cmd, gl_repository, repo, who, changes, protocol, env: {})
>>>>>>> e3fead94
    changes = changes.join("\n") unless changes.is_a?(String)

    params = {
      action: cmd,
      changes: changes,
      gl_repository: gl_repository,
      project: sanitize_path(repo),
      protocol: protocol,
      env: env
    }

<<<<<<< HEAD
    params[actor.class.identifier_key.to_sym] = actor.id
=======
    who_sym, _, who_v = self.class.parse_who(who)
    params[who_sym] = who_v
>>>>>>> e3fead94

    resp = post("#{internal_api_endpoint}/allowed", params)

<<<<<<< HEAD
    determine_action(actor, resp)
  end

  def discover(key_id)
    resp = get("#{internal_api_endpoint}/discover?key_id=#{key_id}")
    JSON.parse(resp.body)
  rescue JSON::ParserError, ApiUnreachableError
    nil
  end

  def lfs_authenticate(key_id, repo)
    params = { project: sanitize_path(repo), key_id: key_id }
=======
    if resp.code == '200'
      GitAccessStatus.create_from_json(resp.body)
    else
      GitAccessStatus.new(false,
                          'API is not accessible',
                          gl_repository: nil,
                          gl_id: nil,
                          gl_username: nil,
                          repository_path: nil,
                          gitaly: nil)
    end
  end

  def discover(who)
    _, who_k, who_v = self.class.parse_who(who)

    resp = get("#{internal_api_endpoint}/discover?#{who_k}=#{who_v}")

    JSON.parse(resp.body) rescue nil
  end

  def lfs_authenticate(gl_id, repo)
    id_sym, _, id = self.class.parse_who(gl_id)

    if id_sym == :key_id
      params = {
        project: sanitize_path(repo),
        key_id: id
      }
    elsif id_sym == :user_id
      params = {
        project: sanitize_path(repo),
        user_id: id
      }
    else
      raise ArgumentError, "lfs_authenticate() got unsupported GL_ID='#{gl_id}'!"
    end

>>>>>>> e3fead94
    resp = post("#{internal_api_endpoint}/lfs_authenticate", params)

    GitlabLfsAuthentication.build_from_json(resp.body) if resp.code == HTTP_SUCCESS
  end

  def broadcast_message
    resp = get("#{internal_api_endpoint}/broadcast_message")
    JSON.parse(resp.body) rescue {}
  end

  def merge_request_urls(gl_repository, repo_path, changes)
    changes = changes.join("\n") unless changes.is_a?(String)
    changes = changes.encode('UTF-8', 'ASCII', invalid: :replace, replace: '')
    url = "#{internal_api_endpoint}/merge_request_urls?project=#{URI.escape(repo_path)}&changes=#{URI.escape(changes)}"
    url += "&gl_repository=#{URI.escape(gl_repository)}" if gl_repository
    resp = get(url)

    resp.code == HTTP_SUCCESS ? JSON.parse(resp.body) : []
  rescue
    []
  end

  def check
    get("#{internal_api_endpoint}/check", options: { read_timeout: CHECK_TIMEOUT })
  end

  def authorized_key(full_key)
    resp = get("#{internal_api_endpoint}/authorized_keys?key=#{URI.escape(full_key, '+/=')}")
    JSON.parse(resp.body) if resp.code == HTTP_SUCCESS
  rescue
    nil
  end

<<<<<<< HEAD
  def two_factor_recovery_codes(key_id)
    resp = post("#{internal_api_endpoint}/two_factor_recovery_codes", key_id: key_id)
    JSON.parse(resp.body) if resp.code == HTTP_SUCCESS
=======
  def two_factor_recovery_codes(gl_id)
    id_sym, _, id = self.class.parse_who(gl_id)

    resp = post("#{internal_api_endpoint}/two_factor_recovery_codes", id_sym => id)

    JSON.parse(resp.body) if resp.code == '200'
>>>>>>> e3fead94
  rescue
    {}
  end

  def notify_post_receive(gl_repository, repo_path)
    params = { gl_repository: gl_repository, project: repo_path }
    resp = post("#{internal_api_endpoint}/notify_post_receive", params)

    resp.code == HTTP_SUCCESS
  rescue
    false
  end

  def post_receive(gl_repository, actor, changes)
    params = { gl_repository: gl_repository, identifier: actor.identifier, changes: changes }
    resp = post("#{internal_api_endpoint}/post_receive", params)
    raise NotFoundError if resp.code == HTTP_NOT_FOUND

    JSON.parse(resp.body) if resp.code == HTTP_SUCCESS
  end

  def pre_receive(gl_repository)
    resp = post("#{internal_api_endpoint}/pre_receive", gl_repository: gl_repository)
    raise NotFoundError if resp.code == HTTP_NOT_FOUND

    JSON.parse(resp.body) if resp.code == HTTP_SUCCESS
  end

<<<<<<< HEAD
  private
=======
  def self.parse_who(who)
    if who.start_with?("key-")
      value = who.gsub("key-", "")
      raise ArgumentError, "who='#{who}' is invalid!" unless value =~ /\A[0-9]+\z/
      [:key_id, 'key_id', value]
    elsif who.start_with?("user-")
      value = who.gsub("user-", "")
      raise ArgumentError, "who='#{who}' is invalid!" unless value =~ /\A[0-9]+\z/
      [:user_id, 'user_id', value]
    elsif who.start_with?("username-")
      [:username, 'username', who.gsub("username-", "")]
    else
      raise ArgumentError, "who='#{who}' is invalid!"
    end
  end

  protected
>>>>>>> e3fead94

  def sanitize_path(repo)
    repo.delete("'")
  end

  def determine_action(actor, resp)
    json = JSON.parse(resp.body)
    message = json['message']

    case resp.code
    when HTTP_SUCCESS
      # TODO: This raise can be removed once internal API can respond with correct
      #       HTTP status codes, instead of relying upon parsing the body and
      #       accessing the 'status' key.
      raise AccessDeniedError, message unless json['status']

      Action::Gitaly.create_from_json(actor, json)
    when HTTP_UNAUTHORIZED, HTTP_NOT_FOUND
      raise AccessDeniedError, message
    else
      raise UnknownError, "#{API_INACCESSIBLE_ERROR}: #{message}"
    end
  rescue JSON::ParserError
    raise UnknownError, API_INACCESSIBLE_ERROR
  end
end<|MERGE_RESOLUTION|>--- conflicted
+++ resolved
@@ -14,11 +14,7 @@
   GL_PROTOCOL = 'ssh'.freeze
   API_INACCESSIBLE_ERROR = 'API is not accessible'.freeze
 
-<<<<<<< HEAD
   def check_access(cmd, gl_repository, repo, actor, changes, protocol = GL_PROTOCOL, env: {})
-=======
-  def check_access(cmd, gl_repository, repo, who, changes, protocol, env: {})
->>>>>>> e3fead94
     changes = changes.join("\n") unless changes.is_a?(String)
 
     params = {
@@ -30,68 +26,24 @@
       env: env
     }
 
-<<<<<<< HEAD
-    params[actor.class.identifier_key.to_sym] = actor.id
-=======
-    who_sym, _, who_v = self.class.parse_who(who)
-    params[who_sym] = who_v
->>>>>>> e3fead94
+    params[actor.identifier_key.to_sym] = actor.id
 
     resp = post("#{internal_api_endpoint}/allowed", params)
 
-<<<<<<< HEAD
     determine_action(actor, resp)
   end
 
-  def discover(key_id)
-    resp = get("#{internal_api_endpoint}/discover?key_id=#{key_id}")
+  def discover(actor)
+    resp = get("#{internal_api_endpoint}/discover?#{actor.identifier_key}=#{actor.id}")
     JSON.parse(resp.body)
   rescue JSON::ParserError, ApiUnreachableError
     nil
   end
 
-  def lfs_authenticate(key_id, repo)
-    params = { project: sanitize_path(repo), key_id: key_id }
-=======
-    if resp.code == '200'
-      GitAccessStatus.create_from_json(resp.body)
-    else
-      GitAccessStatus.new(false,
-                          'API is not accessible',
-                          gl_repository: nil,
-                          gl_id: nil,
-                          gl_username: nil,
-                          repository_path: nil,
-                          gitaly: nil)
-    end
-  end
+  def lfs_authenticate(actor, repo)
+    params = { project: sanitize_path(repo) }
+    params[actor.identifier_key.to_sym] = actor.id
 
-  def discover(who)
-    _, who_k, who_v = self.class.parse_who(who)
-
-    resp = get("#{internal_api_endpoint}/discover?#{who_k}=#{who_v}")
-
-    JSON.parse(resp.body) rescue nil
-  end
-
-  def lfs_authenticate(gl_id, repo)
-    id_sym, _, id = self.class.parse_who(gl_id)
-
-    if id_sym == :key_id
-      params = {
-        project: sanitize_path(repo),
-        key_id: id
-      }
-    elsif id_sym == :user_id
-      params = {
-        project: sanitize_path(repo),
-        user_id: id
-      }
-    else
-      raise ArgumentError, "lfs_authenticate() got unsupported GL_ID='#{gl_id}'!"
-    end
-
->>>>>>> e3fead94
     resp = post("#{internal_api_endpoint}/lfs_authenticate", params)
 
     GitlabLfsAuthentication.build_from_json(resp.body) if resp.code == HTTP_SUCCESS
@@ -125,18 +77,10 @@
     nil
   end
 
-<<<<<<< HEAD
-  def two_factor_recovery_codes(key_id)
-    resp = post("#{internal_api_endpoint}/two_factor_recovery_codes", key_id: key_id)
+  def two_factor_recovery_codes(actor)
+    params = { actor.identifier_key.to_sym => actor.id }
+    resp = post("#{internal_api_endpoint}/two_factor_recovery_codes", params)
     JSON.parse(resp.body) if resp.code == HTTP_SUCCESS
-=======
-  def two_factor_recovery_codes(gl_id)
-    id_sym, _, id = self.class.parse_who(gl_id)
-
-    resp = post("#{internal_api_endpoint}/two_factor_recovery_codes", id_sym => id)
-
-    JSON.parse(resp.body) if resp.code == '200'
->>>>>>> e3fead94
   rescue
     {}
   end
@@ -165,27 +109,7 @@
     JSON.parse(resp.body) if resp.code == HTTP_SUCCESS
   end
 
-<<<<<<< HEAD
   private
-=======
-  def self.parse_who(who)
-    if who.start_with?("key-")
-      value = who.gsub("key-", "")
-      raise ArgumentError, "who='#{who}' is invalid!" unless value =~ /\A[0-9]+\z/
-      [:key_id, 'key_id', value]
-    elsif who.start_with?("user-")
-      value = who.gsub("user-", "")
-      raise ArgumentError, "who='#{who}' is invalid!" unless value =~ /\A[0-9]+\z/
-      [:user_id, 'user_id', value]
-    elsif who.start_with?("username-")
-      [:username, 'username', who.gsub("username-", "")]
-    else
-      raise ArgumentError, "who='#{who}' is invalid!"
-    end
-  end
-
-  protected
->>>>>>> e3fead94
 
   def sanitize_path(repo)
     repo.delete("'")
